--- conflicted
+++ resolved
@@ -16,19 +16,15 @@
  */
 package org.apache.logging.log4j.core.util;
 
+import static java.nio.charset.StandardCharsets.UTF_8;
+
 import java.net.URLConnection;
-<<<<<<< HEAD
-=======
 import java.nio.charset.Charset;
 import java.util.Base64;
-
->>>>>>> ac29f8f6
 import org.apache.logging.log4j.Logger;
 import org.apache.logging.log4j.status.StatusLogger;
 import org.apache.logging.log4j.util.LoaderUtil;
 import org.apache.logging.log4j.util.PropertiesUtil;
-
-import static java.nio.charset.StandardCharsets.UTF_8;
 
 /**
  * Provides the Basic Authorization header to a request.
@@ -52,26 +48,17 @@
     private String authString = null;
 
     public BasicAuthorizationProvider(final PropertiesUtil props) {
-<<<<<<< HEAD
         final String userName =
                 props.getStringProperty(PREFIXES, AUTH_USER_NAME, () -> props.getStringProperty(CONFIG_USER_NAME));
         String password =
                 props.getStringProperty(PREFIXES, AUTH_PASSWORD, () -> props.getStringProperty(CONFIG_PASSWORD));
         final String decryptor = props.getStringProperty(
                 PREFIXES, AUTH_PASSWORD_DECRYPTOR, () -> props.getStringProperty(PASSWORD_DECRYPTOR));
-=======
-        final String userName = props.getStringProperty(PREFIXES, AUTH_USER_NAME,
-                () -> props.getStringProperty(CONFIG_USER_NAME));
-        String password = props.getStringProperty(PREFIXES, AUTH_PASSWORD,
-                () -> props.getStringProperty(CONFIG_PASSWORD));
-        final String decryptor = props.getStringProperty(PREFIXES, AUTH_PASSWORD_DECRYPTOR,
-                () -> props.getStringProperty(PASSWORD_DECRYPTOR));
         // Password encoding
         Charset passwordCharset = props.getCharsetProperty(BASIC_AUTH_ENCODING);
         if (passwordCharset == null) {
             props.getCharsetProperty(SPRING_BASIC_AUTH_ENCODING, UTF_8);
         }
->>>>>>> ac29f8f6
         if (decryptor != null) {
             try {
                 final Object obj = LoaderUtil.newInstanceOf(decryptor);
